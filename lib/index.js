--- conflicted
+++ resolved
@@ -258,17 +258,13 @@
   // document has changed), a new patch document reflecting the changes is
   // added to the associated patch collection
 
-<<<<<<< HEAD
   function createPatch(document, queryOptions = {}) {
     const {
       _id: ref
     } = document;
 
-    let ops = _fastJsonPatch.default.compare(document.isNew ? {} : document._original || {}, toJSON(document.data()));
-
-=======
-    var ops = _fastJsonPatch2.default.compare(document._original || {}, toJSON(document.data()));
->>>>>>> 0306c3a4
+    let ops = _fastJsonPatch.default.compare(document._original || {}, toJSON(document.data()));
+
     if (options.excludes.length > 0) {
       ops = ops.filter(op => {
         const pathArray = getArrayFromPath(op.path);
@@ -314,24 +310,12 @@
   schema.pre('findOneAndUpdate', preUpdateOne);
 
   function preUpdateOne(next) {
-<<<<<<< HEAD
     this.model.findOne(this._conditions).then(original => {
-      if (original) this._originalId = original._id;
-      original = original || new this.model({});
-      this._original = toJSON(original.data());
+      if (original) {
+        this._originalId = original._id;
+        this._original = toJSON(original.data());
+      }
     }).then(() => next()).catch(next);
-=======
-    var _this2 = this;
-
-    this.model.findOne(this._conditions).then(function (original) {
-      if (original) {
-        _this2._originalId = original._id;
-        _this2._original = toJSON(original.data());
-      }
-    }).then(function () {
-      return next();
-    }).catch(next);
->>>>>>> 0306c3a4
   }
 
   schema.post('findOneAndUpdate', function (doc, next) {
